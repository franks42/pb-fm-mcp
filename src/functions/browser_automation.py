--- conflicted
+++ resolved
@@ -56,17 +56,10 @@
     return session
 
 
-<<<<<<< HEAD
-@api_function(
-    protocols=[],
-    description="Navigate browser to specified URL - returns mock response"
-)
-=======
-@api_function(protocols=[])
-
-
-
->>>>>>> fc3010b6
+@api_function(protocols=[])
+
+
+
 async def browser_navigate(
     url: str,
     session_id: str = None,
@@ -87,17 +80,10 @@
     }
 
 
-<<<<<<< HEAD
-@api_function(
-    protocols=[],
-    description="Take screenshot of browser page - returns mock response"
-)
-=======
-@api_function(protocols=[])
-
-
-
->>>>>>> fc3010b6
+@api_function(protocols=[])
+
+
+
 async def browser_screenshot(
     session_id: str = None,
     full_page: bool = True,
@@ -114,17 +100,10 @@
     }
 
 
-<<<<<<< HEAD
-@api_function(
-    protocols=[],
-    description="Click element on page - returns mock response"
-)
-=======
-@api_function(protocols=[])
-
-
-
->>>>>>> fc3010b6
+@api_function(protocols=[])
+
+
+
 async def browser_click(
     selector: str,
     session_id: str = None,
@@ -140,17 +119,10 @@
     }
 
 
-<<<<<<< HEAD
-@api_function(
-    protocols=[],
-    description="Type text into input field - returns mock response"
-)
-=======
-@api_function(protocols=[])
-
-
-
->>>>>>> fc3010b6
+@api_function(protocols=[])
+
+
+
 async def browser_type(
     selector: str,
     text: str,
@@ -167,17 +139,10 @@
     }
 
 
-<<<<<<< HEAD
-@api_function(
-    protocols=[],
-    description="Get text content of element - returns mock response"
-)
-=======
-@api_function(protocols=[])
-
-
-
->>>>>>> fc3010b6
+@api_function(protocols=[])
+
+
+
 async def browser_get_text(
     selector: str,
     session_id: str = None,
@@ -192,17 +157,10 @@
     }
 
 
-<<<<<<< HEAD
-@api_function(
-    protocols=[],
-    description="Execute JavaScript code - returns mock response"
-)
-=======
-@api_function(protocols=[])
-
-
-
->>>>>>> fc3010b6
+@api_function(protocols=[])
+
+
+
 async def browser_execute_javascript(
     javascript_code: str,
     session_id: str = None
@@ -216,17 +174,10 @@
     }
 
 
-<<<<<<< HEAD
-@api_function(
-    protocols=[],
-    description="Wait for element to appear - returns mock response"
-)
-=======
-@api_function(protocols=[])
-
-
-
->>>>>>> fc3010b6
+@api_function(protocols=[])
+
+
+
 async def browser_wait_for_element(
     selector: str,
     session_id: str = None,
@@ -242,17 +193,10 @@
     }
 
 
-<<<<<<< HEAD
-@api_function(
-    protocols=[],
-    description="Close browser session - returns mock response"
-)
-=======
-@api_function(protocols=[])
-
-
-
->>>>>>> fc3010b6
+@api_function(protocols=[])
+
+
+
 async def browser_close_session(
     session_id: str = None
 ) -> JSONType:
@@ -274,17 +218,10 @@
         }
 
 
-<<<<<<< HEAD
-@api_function(
-    protocols=[],
-    description="Get current page information - returns mock response"
-)
-=======
-@api_function(protocols=[])
-
-
-
->>>>>>> fc3010b6
+@api_function(protocols=[])
+
+
+
 async def browser_get_page_info(
     session_id: str = None
 ) -> JSONType:
