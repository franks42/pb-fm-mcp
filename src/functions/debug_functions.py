--- conflicted
+++ resolved
@@ -13,17 +13,10 @@
 from utils import JSONType
 
 
-<<<<<<< HEAD
-@api_function(
-    protocols=[],  # Disabled for production
-    description="Debug function to analyze MCP request context for AI instance identification"
-)
-=======
 @api_function(protocols=[])
 
 
 
->>>>>>> fc3010b6
 async def analyze_mcp_request_context() -> JSONType:
     """
     Analyze the current MCP request context to identify potential
@@ -79,17 +72,10 @@
         }
 
 
-<<<<<<< HEAD
-@api_function(
-    protocols=[],  # Disabled for production
-    description="Create a test dashboard with debug information about the requesting AI instance"
-)
-=======
 @api_function(protocols=[])
 
 
 
->>>>>>> fc3010b6
 async def create_debug_dashboard(
     debug_context: str = "investigating_ai_instance_id"
 ) -> JSONType:
@@ -151,17 +137,10 @@
         }
 
 
-<<<<<<< HEAD
-@api_function(
-    protocols=[],  # Disabled for production
-    description="Test function to examine if there's any session persistence across MCP calls"
-)
-=======
 @api_function(protocols=[])
 
 
 
->>>>>>> fc3010b6
 async def test_session_persistence(
     test_value: str = "session_test"
 ) -> JSONType:
