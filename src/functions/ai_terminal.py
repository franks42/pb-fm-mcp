--- conflicted
+++ resolved
@@ -14,21 +14,12 @@
 from .sqs_traffic_light import wait_for_user_input, send_response_to_browser
 
 
-<<<<<<< HEAD
-@api_function(
-    protocols=[],
-    description="Start an AI terminal conversation loop. Continuously waits for user prompts "
-                "from the web interface and responds as if they were local prompts. "
-                "Perfect for demonstrating real-time AI-browser communication."
-)
-=======
 @api_function(protocols=[])
 
 
 
 
 
->>>>>>> fc3010b6
 async def ai_terminal_conversation(
     session_id: str,
     timeout_seconds: int = 10,
@@ -274,19 +265,11 @@
         return responses[iteration % len(responses)]
 
 
-<<<<<<< HEAD
-@api_function(
-    protocols=[],
-    description="Get current status of an AI terminal conversation session. "
-                "Shows session metrics, conversation history, and system health."
-)
-=======
 @api_function(protocols=[])
 
 
 
 
->>>>>>> fc3010b6
 async def get_ai_terminal_status(session_id: str) -> JSONType:
     """
     Get the current status of an AI terminal conversation session.
@@ -329,19 +312,11 @@
     }
 
 
-<<<<<<< HEAD
-@api_function(
-    protocols=[],
-    description="Get the browser URL for an AI terminal session. Returns the web interface URL "
-                "that connects to the specified session ID for real-time conversation."
-)
-=======
 @api_function(protocols=[])
 
 
 
 
->>>>>>> fc3010b6
 async def get_ai_terminal_url(session_id: str) -> JSONType:
     """
     Get the browser URL for accessing an AI terminal session.
