"""
Declarative Dashboard Functions - MVP for Progressive Loading

This module demonstrates AI-orchestrated dashboard creation through
declarative JSON specifications uploaded to S3 in three phases:
1. HTML/CSS layout
2. Plotly configuration (empty charts)
3. Data population
"""

import json
import boto3
from datetime import datetime
from typing import Dict, List, Optional, Any

from registry.decorator import api_function
from utils import JSONType


def get_s3_client():
    """Get S3 client for uploading declarations."""
    return boto3.client('s3')


def get_web_assets_bucket() -> str:
    """Get the web assets bucket name from environment."""
    import os
    bucket = os.environ.get('WEB_ASSETS_BUCKET', '')
    if not bucket:
        raise ValueError("WEB_ASSETS_BUCKET not configured")
    return bucket


<<<<<<< HEAD
@api_function(
    protocols=[],
    description="Create dashboard layout declaration (Phase 1: HTML/CSS structure)"
)
=======
@api_function(protocols=[])



>>>>>>> fc3010b6
async def declare_dashboard_layout(
    session_id: str,
    layout_html: str,
    layout_css: str,
    title: str = "Blockchain Analytics Dashboard"
) -> JSONType:
    """
    Upload HTML/CSS layout declaration to S3 for dashboard initialization.
    This creates the structure and styling before any data is loaded.
    """
    try:
        s3 = get_s3_client()
        bucket = get_web_assets_bucket()
        
        # Create layout declaration
        layout_spec = {
            "version": "1.0",
            "timestamp": datetime.now().isoformat(),
            "description": f"Dashboard layout: {title}",
            "html": layout_html,
            "css": layout_css,
            "containers": []
        }
        
        # Upload to S3
        key = f"declarations/{session_id}/layout.json"
        s3.put_object(
            Bucket=bucket,
            Key=key,
            Body=json.dumps(layout_spec, indent=2),
            ContentType='application/json',
            CacheControl='no-cache'
        )
        
        return {
            'success': True,
            'session_id': session_id,
            'phase': 'layout',
            's3_key': key,
            'dashboard_url': f"/dashboard/declarative?session={session_id}",
            'message': 'Layout declaration uploaded - dashboard will load structure'
        }
        
    except Exception as e:
        return {
            'success': False,
            'error': str(e),
            'message': 'Failed to declare dashboard layout'
        }


<<<<<<< HEAD
@api_function(
    protocols=[],
    description="Configure Plotly charts without data (Phase 2: Empty visualizations)"
)
=======
@api_function(protocols=[])



>>>>>>> fc3010b6
async def declare_plotly_charts(
    session_id: str,
    charts: List[Dict[str, Any]]
) -> JSONType:
    """
    Upload Plotly chart configurations to S3.
    Charts will be initialized with axes, titles, and styling but no data.
    
    Example chart config:
    {
        "id": "hash-chart",
        "containerId": "chart-div",
        "layout": {
            "title": "Hash Statistics",
            "xaxis": {"title": "Time"},
            "yaxis": {"title": "Value"}
        }
    }
    """
    try:
        s3 = get_s3_client()
        bucket = get_web_assets_bucket()
        
        # Create Plotly declaration
        plotly_spec = {
            "version": "1.0",
            "timestamp": datetime.now().isoformat(),
            "description": "Plotly chart configurations",
            "charts": charts
        }
        
        # Upload to S3
        key = f"declarations/{session_id}/plotly.json"
        s3.put_object(
            Bucket=bucket,
            Key=key,
            Body=json.dumps(plotly_spec, indent=2),
            ContentType='application/json',
            CacheControl='no-cache'
        )
        
        return {
            'success': True,
            'session_id': session_id,
            'phase': 'plotly',
            's3_key': key,
            'charts_configured': len(charts),
            'message': 'Plotly configurations uploaded - charts will initialize empty'
        }
        
    except Exception as e:
        return {
            'success': False,
            'error': str(e),
            'message': 'Failed to declare Plotly charts'
        }


<<<<<<< HEAD
@api_function(
    protocols=[],
    description="Populate charts with data (Phase 3: Live data)"
)
=======
@api_function(protocols=[])



>>>>>>> fc3010b6
async def declare_chart_data(
    session_id: str,
    datasets: List[Dict[str, Any]]
) -> JSONType:
    """
    Upload data specifications to S3 for chart population.
    Can include direct data or endpoints for fetching.
    
    Example dataset:
    {
        "chartId": "hash-chart",
        "endpoint": "/api/chart/hash_statistics"
    }
    or
    {
        "chartId": "hash-chart",
        "traces": [{
            "x": [...],
            "y": [...],
            "type": "scatter"
        }]
    }
    """
    try:
        s3 = get_s3_client()
        bucket = get_web_assets_bucket()
        
        # Create data declaration
        data_spec = {
            "version": "1.0",
            "timestamp": datetime.now().isoformat(),
            "description": "Chart data sources",
            "datasets": datasets
        }
        
        # Upload to S3
        key = f"declarations/{session_id}/data.json"
        s3.put_object(
            Bucket=bucket,
            Key=key,
            Body=json.dumps(data_spec, indent=2),
            ContentType='application/json',
            CacheControl='no-cache'
        )
        
        return {
            'success': True,
            'session_id': session_id,
            'phase': 'data',
            's3_key': key,
            'datasets_configured': len(datasets),
            'message': 'Data declarations uploaded - charts will populate with live data'
        }
        
    except Exception as e:
        return {
            'success': False,
            'error': str(e),
            'message': 'Failed to declare chart data'
        }


<<<<<<< HEAD
@api_function(
    protocols=[],
    description="Create complete dashboard with example blockchain data (All phases)"
)
=======
@api_function(protocols=[])



>>>>>>> fc3010b6
async def create_example_dashboard(
    session_id: str,
    wallet_address: str = "demo_wallet"
) -> JSONType:
    """
    One-click creation of a complete example dashboard demonstrating
    the three-phase declarative loading system.
    """
    try:
        # Phase 1: Layout
        layout_html = f"""
        <div id='dashboard-container'>
            <header id='dashboard-header'>
                <h1>Blockchain Analytics - {wallet_address[:8]}...</h1>
                <div id='status-bar'>Loading progressive dashboard...</div>
            </header>
            <main id='dashboard-grid'>
                <section id='panel-main' class='dashboard-panel'>
                    <h2>Hash Price Trends</h2>
                    <div id='price-chart' class='chart-container'></div>
                </section>
                <aside id='panel-side' class='dashboard-panel'>
                    <h2>Portfolio Distribution</h2>
                    <div id='portfolio-chart' class='chart-container'></div>
                </aside>
            </main>
        </div>
        """
        
        layout_css = """
        #dashboard-container {
            min-height: 100vh;
            background: linear-gradient(180deg, #0a0a0a 0%, #1a1a1a 100%);
            color: #ffffff;
            font-family: system-ui, -apple-system, sans-serif;
        }
        #dashboard-header {
            background: rgba(0,255,136,0.1);
            backdrop-filter: blur(10px);
            border-bottom: 1px solid rgba(0,255,136,0.3);
            padding: 24px;
        }
        #dashboard-header h1 {
            margin: 0;
            font-size: 32px;
            background: linear-gradient(135deg, #00ff88 0%, #0088ff 100%);
            -webkit-background-clip: text;
            -webkit-text-fill-color: transparent;
        }
        #dashboard-grid {
            display: grid;
            grid-template-columns: 2fr 1fr;
            gap: 24px;
            padding: 24px;
            max-width: 1400px;
            margin: 0 auto;
        }
        .dashboard-panel {
            background: rgba(255,255,255,0.02);
            border: 1px solid rgba(255,255,255,0.1);
            border-radius: 12px;
            padding: 24px;
            backdrop-filter: blur(5px);
        }
        .chart-container {
            width: 100%;
            height: 400px;
            border-radius: 8px;
            overflow: hidden;
        }
        @media (max-width: 768px) {
            #dashboard-grid { grid-template-columns: 1fr; }
        }
        """
        
        layout_result = await declare_dashboard_layout(
            session_id=session_id,
            layout_html=layout_html,
            layout_css=layout_css,
            title=f"Analytics for {wallet_address}"
        )
        
        if not layout_result['success']:
            return layout_result
        
        # Phase 2: Plotly Charts
        charts = [
            {
                "id": "price-trends",
                "containerId": "price-chart",
                "layout": {
                    "title": {
                        "text": "Hash Price - Last 30 Days",
                        "font": {"color": "#00ff88", "size": 18}
                    },
                    "xaxis": {
                        "title": "Date",
                        "type": "date",
                        "gridcolor": "rgba(255,255,255,0.1)"
                    },
                    "yaxis": {
                        "title": "Price (USD)",
                        "gridcolor": "rgba(255,255,255,0.1)"
                    },
                    "paper_bgcolor": "rgba(0,0,0,0)",
                    "plot_bgcolor": "rgba(0,0,0,0.3)",
                    "font": {"color": "#ffffff"}
                },
                "config": {
                    "displayModeBar": false,
                    "responsive": true
                }
            },
            {
                "id": "portfolio-dist",
                "containerId": "portfolio-chart",
                "layout": {
                    "title": {
                        "text": "Portfolio Allocation",
                        "font": {"color": "#00ff88", "size": 18}
                    },
                    "paper_bgcolor": "rgba(0,0,0,0)",
                    "plot_bgcolor": "rgba(0,0,0,0)",
                    "font": {"color": "#ffffff"},
                    "showlegend": true,
                    "legend": {"orientation": "v", "x": 0, "y": 0.5}
                },
                "config": {
                    "displayModeBar": false,
                    "responsive": true
                }
            }
        ]
        
        plotly_result = await declare_plotly_charts(
            session_id=session_id,
            charts=charts
        )
        
        if not plotly_result['success']:
            return plotly_result
        
        # Phase 3: Data
        datasets = [
            {
                "chartId": "price-trends",
                "traces": [{
                    "x": ["2024-01-01", "2024-01-08", "2024-01-15", "2024-01-22", "2024-01-29"],
                    "y": [0.0082, 0.0085, 0.0087, 0.0084, 0.0088],
                    "type": "scatter",
                    "mode": "lines+markers",
                    "name": "Hash Price",
                    "line": {"color": "#00ff88", "width": 3},
                    "marker": {"size": 10, "color": "#00ff88"}
                }]
            },
            {
                "chartId": "portfolio-dist",
                "traces": [{
                    "labels": ["Staked", "Available", "Rewards", "Vesting"],
                    "values": [19000000000, 2700000000, 1500000000, 800000000],
                    "type": "pie",
                    "hole": 0.4,
                    "marker": {
                        "colors": ["#00ff88", "#0088ff", "#ff8800", "#8800ff"],
                        "line": {"color": "#ffffff", "width": 2}
                    },
                    "textinfo": "label+percent",
                    "textposition": "outside"
                }]
            }
        ]
        
        data_result = await declare_chart_data(
            session_id=session_id,
            datasets=datasets
        )
        
        # Return comprehensive result
        return {
            'success': True,
            'session_id': session_id,
            'dashboard_url': f"/dashboard/declarative?session={session_id}",
            'phases_completed': ['layout', 'plotly', 'data'],
            'message': 'Complete dashboard declared - visit URL to see progressive loading',
            'details': {
                'layout': layout_result,
                'plotly': plotly_result,
                'data': data_result
            }
        }
        
    except Exception as e:
        return {
            'success': False,
            'error': str(e),
            'message': 'Failed to create example dashboard'
        }<|MERGE_RESOLUTION|>--- conflicted
+++ resolved
@@ -31,17 +31,10 @@
     return bucket
 
 
-<<<<<<< HEAD
-@api_function(
-    protocols=[],
-    description="Create dashboard layout declaration (Phase 1: HTML/CSS structure)"
-)
-=======
 @api_function(protocols=[])
 
 
 
->>>>>>> fc3010b6
 async def declare_dashboard_layout(
     session_id: str,
     layout_html: str,
@@ -93,17 +86,10 @@
         }
 
 
-<<<<<<< HEAD
-@api_function(
-    protocols=[],
-    description="Configure Plotly charts without data (Phase 2: Empty visualizations)"
-)
-=======
 @api_function(protocols=[])
 
 
 
->>>>>>> fc3010b6
 async def declare_plotly_charts(
     session_id: str,
     charts: List[Dict[str, Any]]
@@ -162,17 +148,10 @@
         }
 
 
-<<<<<<< HEAD
-@api_function(
-    protocols=[],
-    description="Populate charts with data (Phase 3: Live data)"
-)
-=======
 @api_function(protocols=[])
 
 
 
->>>>>>> fc3010b6
 async def declare_chart_data(
     session_id: str,
     datasets: List[Dict[str, Any]]
@@ -235,17 +214,10 @@
         }
 
 
-<<<<<<< HEAD
-@api_function(
-    protocols=[],
-    description="Create complete dashboard with example blockchain data (All phases)"
-)
-=======
 @api_function(protocols=[])
 
 
 
->>>>>>> fc3010b6
 async def create_example_dashboard(
     session_id: str,
     wallet_address: str = "demo_wallet"
