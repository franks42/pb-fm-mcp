"""
Dynamic Visualization Configuration System

Enables real-time Plotly chart updates through DynamoDB storage,
eliminating the need for code changes and redeployment.
"""

import json
import os
import boto3
from boto3.dynamodb.types import TypeSerializer
from datetime import datetime, timedelta
from typing import Dict, Any, Optional
from decimal import Decimal
from registry import api_function
from utils import JSONType


def convert_floats_to_decimal(obj):
    """Convert floats to Decimal for DynamoDB compatibility."""
    if isinstance(obj, float):
        return Decimal(str(obj))
    elif isinstance(obj, dict):
        return {k: convert_floats_to_decimal(v) for k, v in obj.items()}
    elif isinstance(obj, list):
        return [convert_floats_to_decimal(v) for v in obj]
    else:
        return obj


<<<<<<< HEAD
@api_function(
    protocols=[],  # Disabled for production
    path="/api/update_chart_config",
    method="POST",
    description="Update Plotly chart configuration in real-time without redeployment"
)
=======
@api_function(protocols=[])





>>>>>>> fc3010b6
async def update_chart_config(
    dashboard_id: str,
    chart_element: str,  # e.g., "gauge", "treemap", "scatter"
    updates: dict,
    context: str = "ai_optimization"
) -> JSONType:
    """
    AI can fine-tune chart appearance in real-time by updating DynamoDB config.
    
    Example updates for gauge chart:
    {
        "gauge.bar.color": "#00ff88",
        "gauge.steps[0].color": "rgba(255, 0, 0, 0.5)",
        "title.text": "Portfolio Health Score (AI Optimized)"
    }
    """
    
    try:
        dynamodb = boto3.resource('dynamodb')
        table = dynamodb.Table(os.environ.get('DASHBOARDS_TABLE'))
        
        # Get current config
        config_key = f"config_{dashboard_id}"
        response = table.get_item(Key={'dashboard_id': config_key})
        
        if 'Item' not in response:
            # Initialize with default Portfolio Health config
            current_config = get_default_portfolio_health_config()
        else:
            current_config = response['Item']['plotly_config']
        
        # Apply updates using dot notation
        updated_config = apply_nested_updates(current_config, chart_element, updates)
        
        # Save updated config with version tracking (convert floats to Decimal for DynamoDB)
        table.put_item(
            Item={
                'dashboard_id': config_key,
                'plotly_config': convert_floats_to_decimal(updated_config),
                'last_modified': datetime.now().isoformat(),
                'modified_by': context,
                'version': response['Item'].get('version', 0) + 1 if 'Item' in response else 1,
                'ttl': int((datetime.now() + timedelta(days=30)).timestamp())
            }
        )
        
        return {
            'success': True,
            'message': f'Updated {chart_element} configuration',
            'preview_url': f'/dashboard/{dashboard_id}?config=latest',
            'changes_applied': updates,
            'version': response['Item'].get('version', 0) + 1 if 'Item' in response else 1
        }
        
    except Exception as e:
        return {
            'success': False,
            'error': f'Failed to update config: {str(e)}'
        }


<<<<<<< HEAD
@api_function(
    protocols=["rest"],  # REST-only for production
    path="/api/get_dashboard_config",
    method="GET",
    description="Get current dashboard Plotly configuration from DynamoDB"
)
=======
@api_function(protocols=["rest"])





>>>>>>> fc3010b6
async def get_dashboard_config(
    dashboard_id: str,
    version: Optional[int] = None
) -> JSONType:
    """
    Retrieve dashboard configuration for rendering.
    Used by dashboard JavaScript to poll for updates.
    """
    
    try:
        dynamodb = boto3.resource('dynamodb')
        table = dynamodb.Table(os.environ.get('DASHBOARDS_TABLE'))
        
        config_key = f"config_{dashboard_id}"
        response = table.get_item(Key={'dashboard_id': config_key})
        
        if 'Item' not in response:
            # Return default config
            return {
                'success': True,
                'config': get_default_portfolio_health_config(),
                'version': 0,
                'is_default': True
            }
        
        return {
            'success': True,
            'config': response['Item']['plotly_config'],
            'version': response['Item'].get('version', 1),
            'last_modified': response['Item'].get('last_modified'),
            'is_default': False
        }
        
    except Exception as e:
        return {
            'success': False,
            'error': f'Failed to get config: {str(e)}'
        }


<<<<<<< HEAD
@api_function(
    protocols=[],  # Disabled for production
    description="AI experiments with chart colors to find optimal visibility"
)
=======
@api_function(protocols=[])



>>>>>>> fc3010b6
async def optimize_chart_colors(
    dashboard_id: str,
    optimization_goal: str = "readability"
) -> JSONType:
    """
    Claude can experiment with different color schemes.
    
    Example: "Make the gauge more visible in dark mode"
    """
    
    color_schemes = {
        'high_contrast': {
            'gauge.bar.color': '#00ff00',
            'gauge.bgcolor': '#000000',
            'gauge.bordercolor': '#ffffff'
        },
        'colorblind_friendly': {
            'gauge.bar.color': '#0173B2',
            'gauge.steps[0].color': '#CC78BC',
            'gauge.steps[1].color': '#ECE133',
            'gauge.steps[2].color': '#56B4E9'
        },
        'subtle_dark': {
            'gauge.bar.color': '#4a9eff',
            'gauge.bgcolor': 'rgba(255, 255, 255, 0.05)',
            'gauge.bordercolor': 'rgba(255, 255, 255, 0.2)'
        }
    }
    
    # Apply color scheme based on goal
    scheme = color_schemes.get(optimization_goal, color_schemes['high_contrast'])
    
    result = await update_chart_config(
        dashboard_id=dashboard_id,
        chart_element='gauge',
        updates=scheme,
        context=f'ai_color_optimization_{optimization_goal}'
    )
    
    return {
        'success': result['success'],
        'optimization_goal': optimization_goal,
        'changes_applied': scheme,
        'message': f'Applied {optimization_goal} color scheme. Check the dashboard to see if it looks better.',
        'preview_url': result.get('preview_url')
    }


def apply_nested_updates(config: dict, element: str, updates: dict) -> dict:
    """
    Apply updates to nested configuration using dot notation.
    
    Example:
    element = "gauge"
    updates = {"bar.color": "#00ff88", "title.text": "New Title"}
    """
    
    import copy
    updated_config = copy.deepcopy(config)
    
    # Find the element in the data array
    for i, trace in enumerate(updated_config.get('data', [])):
        if trace.get('type') == element or (element == 'gauge' and trace.get('type') == 'indicator'):
            # Apply each update
            for key_path, value in updates.items():
                keys = key_path.split('.')
                current = trace
                
                # Navigate to the nested property
                for key in keys[:-1]:
                    if '[' in key:
                        # Handle array access like "steps[0]"
                        base_key, index = key.split('[')
                        index = int(index.rstrip(']'))
                        if base_key not in current:
                            current[base_key] = []
                        while len(current[base_key]) <= index:
                            current[base_key].append({})
                        current = current[base_key][index]
                    else:
                        if key not in current:
                            current[key] = {}
                        current = current[key]
                
                # Set the final value
                final_key = keys[-1]
                if '[' in final_key:
                    base_key, index = final_key.split('[')
                    index = int(index.rstrip(']'))
                    if base_key not in current:
                        current[base_key] = []
                    while len(current[base_key]) <= index:
                        current[base_key].append({})
                    current[base_key][index] = value
                else:
                    current[final_key] = value
            
            break
    
    # Also check layout updates
    if element == 'layout':
        for key_path, value in updates.items():
            keys = key_path.split('.')
            current = updated_config.get('layout', {})
            
            for key in keys[:-1]:
                if key not in current:
                    current[key] = {}
                current = current[key]
            
            current[keys[-1]] = value
    
    return updated_config


def get_default_portfolio_health_config() -> dict:
    """Get the default Portfolio Health dashboard configuration."""
    
    return {
        "data": [{
            "type": "indicator",
            "mode": "gauge+number+delta",
            "value": 75,
            "delta": {"reference": 80, "valueformat": ".0f"},
            "gauge": {
                "axis": {"range": [0, 100], "tickwidth": 1, "tickcolor": "darkblue"},
                "bar": {"color": "#4a9eff"},
                "bgcolor": "rgba(255, 255, 255, 0.02)",
                "borderwidth": 2,
                "bordercolor": "rgba(255, 255, 255, 0.2)",
                "steps": [
                    {"range": [0, 50], "color": "rgba(255, 0, 0, 0.3)"},
                    {"range": [50, 80], "color": "rgba(255, 255, 0, 0.3)"},
                    {"range": [80, 100], "color": "rgba(0, 255, 0, 0.3)"}
                ],
                "threshold": {
                    "line": {"color": "red", "width": 4},
                    "thickness": 0.75,
                    "value": 90
                }
            },
            "title": {"text": "Portfolio Health Score", "font": {"size": 16, "color": "#ffffff"}},
            "domain": {"x": [0, 0.45], "y": [0.55, 0.95]}
        }],
        "layout": {
            "paper_bgcolor": "#1e1e1e",
            "plot_bgcolor": "#2a2a2a",
            "font": {"color": "#ffffff"},
            "height": 800,
            "showlegend": True,
            "margin": {"l": 50, "r": 150, "t": 80, "b": 50}
        }
    }


<<<<<<< HEAD
@api_function(
    protocols=[],  # Disabled for production
    description="Test different gauge configurations to see what looks best"
)
=======
@api_function(protocols=[])



>>>>>>> fc3010b6
async def experiment_gauge_styles(
    dashboard_id: str,
    style: str = "modern"
) -> JSONType:
    """
    Claude can try different gauge styles quickly.
    
    Styles: modern, classic, minimal, bold, neon
    """
    
    styles = {
        'modern': {
            'gauge.bar.color': '#00ccff',
            'gauge.borderwidth': 0,
            'gauge.bgcolor': 'rgba(0, 204, 255, 0.1)',
            'gauge.axis.tickwidth': 0,
            'gauge.axis.showticklabels': False
        },
        'classic': {
            'gauge.bar.color': '#28a745',
            'gauge.borderwidth': 3,
            'gauge.bordercolor': '#ffffff',
            'gauge.bgcolor': '#f8f9fa',
            'gauge.axis.tickwidth': 2,
            'gauge.axis.tickcolor': '#495057'
        },
        'minimal': {
            'gauge.bar.color': '#ffffff',
            'gauge.borderwidth': 1,
            'gauge.bordercolor': 'rgba(255, 255, 255, 0.3)',
            'gauge.bgcolor': 'transparent',
            'gauge.axis.visible': False
        },
        'bold': {
            'gauge.bar.color': '#ff6b6b',
            'gauge.bar.thickness': 0.8,
            'gauge.borderwidth': 5,
            'gauge.bordercolor': '#ffffff',
            'gauge.bgcolor': '#4ecdc4'
        },
        'neon': {
            'gauge.bar.color': '#39ff14',
            'gauge.borderwidth': 2,
            'gauge.bordercolor': '#ff1493',
            'gauge.bgcolor': 'rgba(57, 255, 20, 0.1)',
            'title.font.color': '#39ff14'
        }
    }
    
    selected_style = styles.get(style, styles['modern'])
    
    result = await update_chart_config(
        dashboard_id=dashboard_id,
        chart_element='gauge',
        updates=selected_style,
        context=f'ai_style_experiment_{style}'
    )
    
    return {
        'success': result['success'],
        'style_applied': style,
        'changes': selected_style,
        'message': f'Applied {style} gauge style. Refresh the dashboard to see the changes.',
        'next_styles_to_try': [s for s in styles.keys() if s != style]
    }<|MERGE_RESOLUTION|>--- conflicted
+++ resolved
@@ -28,21 +28,12 @@
         return obj
 
 
-<<<<<<< HEAD
-@api_function(
-    protocols=[],  # Disabled for production
-    path="/api/update_chart_config",
-    method="POST",
-    description="Update Plotly chart configuration in real-time without redeployment"
-)
-=======
 @api_function(protocols=[])
 
 
 
 
 
->>>>>>> fc3010b6
 async def update_chart_config(
     dashboard_id: str,
     chart_element: str,  # e.g., "gauge", "treemap", "scatter"
@@ -104,21 +95,12 @@
         }
 
 
-<<<<<<< HEAD
-@api_function(
-    protocols=["rest"],  # REST-only for production
-    path="/api/get_dashboard_config",
-    method="GET",
-    description="Get current dashboard Plotly configuration from DynamoDB"
-)
-=======
 @api_function(protocols=["rest"])
 
 
 
 
 
->>>>>>> fc3010b6
 async def get_dashboard_config(
     dashboard_id: str,
     version: Optional[int] = None
@@ -159,17 +141,10 @@
         }
 
 
-<<<<<<< HEAD
-@api_function(
-    protocols=[],  # Disabled for production
-    description="AI experiments with chart colors to find optimal visibility"
-)
-=======
 @api_function(protocols=[])
 
 
 
->>>>>>> fc3010b6
 async def optimize_chart_colors(
     dashboard_id: str,
     optimization_goal: str = "readability"
@@ -325,17 +300,10 @@
     }
 
 
-<<<<<<< HEAD
-@api_function(
-    protocols=[],  # Disabled for production
-    description="Test different gauge configurations to see what looks best"
-)
-=======
 @api_function(protocols=[])
 
 
 
->>>>>>> fc3010b6
 async def experiment_gauge_styles(
     dashboard_id: str,
     style: str = "modern"
