"""
Event Store for Traffic Light Pattern with Event Replay Architecture

This module provides event storage and retrieval for multi-browser synchronization.
Every conversation event is stored and can be replayed to achieve identical state.
"""

import time
import json
from typing import Dict, List, Any, Optional
from decimal import Decimal

import boto3
from botocore.exceptions import ClientError

from registry import api_function
from utils import JSONType

# DynamoDB client
dynamodb = boto3.resource('dynamodb')

# Event types
EVENT_TYPES = {
    "USER_MESSAGE": "user_message",
    "CLAUDE_RESPONSE": "claude_response", 
    "SYSTEM_MESSAGE": "system_message",
    "LAYOUT_CHANGE": "layout_change",
    "DATA_UPDATE": "data_update",
    "BROWSER_CONNECT": "browser_connect",
    "BROWSER_DISCONNECT": "browser_disconnect"
}


def get_event_table():
    """Get or create the event store table."""
    import os
    table_name = os.environ.get('MESSAGES_TABLE', 'pb-fm-mcp-event-store')
    
    try:
        table = dynamodb.Table(table_name)
        table.load()
        return table
    except ClientError as e:
        if e.response['Error']['Code'] == 'ResourceNotFoundException':
            # Create table if it doesn't exist
            table = dynamodb.create_table(
                TableName=table_name,
                KeySchema=[
                    {'AttributeName': 'session_id', 'KeyType': 'HASH'},  # Partition key
                    {'AttributeName': 'sequence', 'KeyType': 'RANGE'}    # Sort key
                ],
                AttributeDefinitions=[
                    {'AttributeName': 'session_id', 'AttributeType': 'S'},
                    {'AttributeName': 'sequence', 'AttributeType': 'N'}
                ],
                BillingMode='PAY_PER_REQUEST'
            )
            table.wait_until_exists()
            return table
        raise


async def store_event(
    session_id: str,
    event_type: str,
    content: Any,
    metadata: Optional[Dict[str, Any]] = None
) -> Dict[str, Any]:
    """
    Store an event in the event store.
    
    Args:
        session_id: Session identifier
        event_type: Type of event (from EVENT_TYPES)
        content: Event content (message, layout, data, etc.)
        metadata: Optional metadata for the event
        
    Returns:
        The stored event with sequence number
    """
    table = get_event_table()
    
    # Get next sequence number for this session
    try:
        response = table.query(
            KeyConditionExpression='session_id = :sid',
            ExpressionAttributeValues={':sid': session_id},
            ProjectionExpression='sequence',
            ScanIndexForward=False,  # Get highest sequence first
            Limit=1
        )
        
        if response['Items']:
            next_sequence = int(response['Items'][0]['sequence']) + 1
        else:
            next_sequence = 1
            
    except Exception:
        next_sequence = 1
    
    # Create event
    event = {
        'session_id': session_id,
        'sequence': next_sequence,
        'event_type': event_type,
        'content': json.dumps(content) if not isinstance(content, str) else content,
        'timestamp': Decimal(str(time.time())),
        'metadata': json.dumps(metadata or {})
    }
    
    # Store event
    table.put_item(Item=event)
    
    return {
        'session_id': session_id,
        'sequence': next_sequence,
        'event_type': event_type,
        'content': content,
        'timestamp': float(event['timestamp']),
        'metadata': metadata or {}
    }


<<<<<<< HEAD
@api_function(
    protocols=[],  # Disabled for production
    description="Fetch all events for a session to enable browser replay and synchronization."
)
=======
@api_function(protocols=[])



>>>>>>> fc3010b6
async def fetch_session_events(
    session_id: str,
    start_sequence: int = 0,
    limit: int = 1000
) -> JSONType:
    """
    Fetch events for a session to enable replay.
    
    Args:
        session_id: Session identifier
        start_sequence: Starting sequence number (0 for beginning)
        limit: Maximum number of events to return
        
    Returns:
        List of events in sequence order
    """
    # Handle test session gracefully - TEMPORARILY DISABLED FOR CLAUDE.AI TESTING
    # if session_id == '__TEST_SESSION__':
    #     return {
    #         'session_id': session_id,
    #         'events': [],
    #         'count': 0,
    #         'has_more': False,
    #         'test_mode': True,
    #         'message': 'Test session - no events stored'
    #     }
    table = get_event_table()
    
    try:
        # Build query
        key_condition = 'session_id = :sid'
        expression_values = {':sid': session_id}
        
        if start_sequence > 0:
            key_condition += ' AND sequence > :seq'
            expression_values[':seq'] = start_sequence
        
        # Query events
        response = table.query(
            KeyConditionExpression=key_condition,
            ExpressionAttributeValues=expression_values,
            Limit=limit,
            ScanIndexForward=True  # Return in sequence order
        )
        
        # Parse events
        events = []
        for item in response['Items']:
            events.append({
                'sequence': int(item['sequence']),
                'event_type': item['event_type'],
                'content': json.loads(item['content']) if item['content'].startswith('{') else item['content'],
                'timestamp': float(item['timestamp']),
                'metadata': json.loads(item.get('metadata', '{}'))
            })
        
        return {
            'session_id': session_id,
            'events': events,
            'count': len(events),
            'has_more': response.get('LastEvaluatedKey') is not None
        }
        
    except Exception as e:
        return {
            'session_id': session_id,
            'error': f"Failed to fetch events: {str(e)}",
            'events': []
        }


<<<<<<< HEAD
@api_function(
    protocols=[],  # Disabled for production
    description="Get browser connection order to determine input control privileges."
)
=======
@api_function(protocols=[])



>>>>>>> fc3010b6
async def get_browser_connection_order(session_id: str) -> JSONType:
    """
    Determine browser connection order for input control.
    
    The first browser to connect gets input control, others are observers.
    
    Args:
        session_id: Session identifier
        
    Returns:
        Connection order and control status
    """
    # Handle test session gracefully - TEMPORARILY DISABLED FOR CLAUDE.AI TESTING
    # if session_id == '__TEST_SESSION__':
    #     return {
    #         'session_id': session_id,
    #         'total_browsers': 0,
    #         'browsers': [],
    #         'test_mode': True,
    #         'message': 'Test session - no browser connections'
    #     }
    table = get_event_table()
    
    try:
        # Query browser_connect events
        response = table.query(
            KeyConditionExpression='session_id = :sid',
            FilterExpression='event_type = :etype',
            ExpressionAttributeValues={
                ':sid': session_id,
                ':etype': EVENT_TYPES['BROWSER_CONNECT']
            },
            ProjectionExpression='sequence, content, #ts',
            ExpressionAttributeNames={'#ts': 'timestamp'}
        )
        
        # Track unique browser IDs
        browsers = []
        seen_browser_ids = set()
        
        for item in response['Items']:
            content = json.loads(item['content'])
            browser_id = content.get('browser_id')
            
            if browser_id and browser_id not in seen_browser_ids:
                browsers.append({
                    'browser_id': browser_id,
                    'connection_order': len(browsers) + 1,
                    'has_input_control': len(browsers) == 0,  # First browser gets control
                    'connected_at': float(item['timestamp'])
                })
                seen_browser_ids.add(browser_id)
        
        return {
            'session_id': session_id,
            'total_browsers': len(browsers),
            'browsers': browsers
        }
        
    except Exception as e:
        return {
            'session_id': session_id,
            'error': f"Failed to get connection order: {str(e)}",
            'browsers': []
        }<|MERGE_RESOLUTION|>--- conflicted
+++ resolved
@@ -121,17 +121,10 @@
     }
 
 
-<<<<<<< HEAD
-@api_function(
-    protocols=[],  # Disabled for production
-    description="Fetch all events for a session to enable browser replay and synchronization."
-)
-=======
 @api_function(protocols=[])
 
 
 
->>>>>>> fc3010b6
 async def fetch_session_events(
     session_id: str,
     start_sequence: int = 0,
@@ -203,17 +196,10 @@
         }
 
 
-<<<<<<< HEAD
-@api_function(
-    protocols=[],  # Disabled for production
-    description="Get browser connection order to determine input control privileges."
-)
-=======
 @api_function(protocols=[])
 
 
 
->>>>>>> fc3010b6
 async def get_browser_connection_order(session_id: str) -> JSONType:
     """
     Determine browser connection order for input control.
